# pylint: disable=missing-class-docstring


from aws_cdk import (
    aws_batch_alpha as batch,
    aws_ec2 as ec2,
    aws_ecs as ecs,
    aws_iam as iam,
    aws_lambda as lmbda,
    aws_s3 as s3,
    aws_ssm as ssm,
    aws_secretsmanager as secretsmanager,
    Stack,
    Duration,
    CfnOutput,
)


class GplStack(Stack):
    # pylint: disable=redefined-builtin

    def __init__(self, scope, id, props, **kwargs):
        super().__init__(scope, id, **kwargs)

        # Lambda Function URL CORS Setting
        fn_url_cors_options = lmbda.FunctionUrlCorsOptions(
            allowed_origins=[
                'https://data.umccr.org',
                'https://data.dev.umccr.org',
                'https://data.prod.umccr.org',
            ],
            allowed_methods=[
                lmbda.HttpMethod.GET,
                lmbda.HttpMethod.POST,
            ],
            allowed_headers=['*'],
        )

        fn_url_auth_type = lmbda.FunctionUrlAuthType.AWS_IAM  # IAM is the only option for now

        # Batch
        vpc = ec2.Vpc.from_lookup(
            self,
            'VPC',
            vpc_name='main-vpc',
            tags={'Stack': 'networking'},
        )

        batch_instance_role = iam.Role(
            self,
            'BatchInstanceRole',
            assumed_by=iam.ServicePrincipal('ec2.amazonaws.com'),
            managed_policies=[
                iam.ManagedPolicy.from_aws_managed_policy_name('AmazonS3ReadOnlyAccess'),
                iam.ManagedPolicy.from_aws_managed_policy_name('AmazonSSMManagedInstanceCore'),
                iam.ManagedPolicy.from_aws_managed_policy_name('service-role/AmazonEC2ContainerServiceforEC2Role'),
            ],
        )

        batch_instance_profile = iam.CfnInstanceProfile(
            self,
            'BatchInstanceProfile',
            roles=[batch_instance_role.role_name],
            instance_profile_name=f'{props["namespace"]}-batch-instance-profile',
        )

        batch_spot_fleet_role = iam.Role(
            self,
            'BatchSpotFleetRole',
            assumed_by=iam.ServicePrincipal('spotfleet.amazonaws.com'),
            managed_policies=[
                iam.ManagedPolicy.from_aws_managed_policy_name('service-role/AmazonEC2SpotFleetTaggingRole'),
            ],
        )

        batch_security_group = ec2.SecurityGroup.from_lookup_by_name(
            self,
            'SecruityGroupOutBoundOnly',
            'main-vpc-sg-outbound',
            vpc,
        )

        block_device_mappings = [
            ec2.CfnLaunchTemplate.BlockDeviceMappingProperty(
                device_name='/dev/xvda',
                ebs=ec2.CfnLaunchTemplate.EbsProperty(encrypted=True, volume_size=500, volume_type='gp2'),
            ),
        ]
        batch_launch_template = ec2.CfnLaunchTemplate(
            self,
            'BatchLaunchTemplate',
            launch_template_name=f'{props["namespace"]}-launch-template',
            launch_template_data=ec2.CfnLaunchTemplate.LaunchTemplateDataProperty(
                block_device_mappings=block_device_mappings,
            ),
        )
        batch_launch_template_spec = batch.LaunchTemplateSpecification(
            launch_template_name=batch_launch_template.launch_template_name,
            version='$Latest',
        )

        instance_types = [
            'm3.2xlarge',
            'm4.2xlarge',
            'm5.2xlarge',
            'm5a.2xlarge',
            'm5ad.2xlarge',
            'm5d.2xlarge',
            'm5zn.2xlarge',
            'r3.2xlarge',
            'r4.2xlarge',
        ]

        batch_compute_environment = batch.ComputeEnvironment(
            self,
            'BatchComputeEnvironment',
            compute_environment_name=f'{props["namespace"]}-compute-environment',
            compute_resources=batch.ComputeResources(
                vpc=vpc,
                allocation_strategy=batch.AllocationStrategy.SPOT_CAPACITY_OPTIMIZED,
                desiredv_cpus=0,
                instance_role=batch_instance_profile.attr_arn,
                instance_types=[ec2.InstanceType(it) for it in instance_types],
                launch_template=batch_launch_template_spec,
                maxv_cpus=128,
                security_groups=[batch_security_group],
                spot_fleet_role=batch_spot_fleet_role,
                type=batch.ComputeResourceType.SPOT,
                compute_resources_tags={
                    'Name': props['namespace'],
                    'Creator': props['batch_resource_tags']['Creator'],
                    'Owner': props['batch_resource_tags']['Owner'],
                },
            ),
        )

        batch_job_queue = batch.JobQueue(
            self,
            'BatchJobQueue',
            job_queue_name=props['batch_queue_name'],
            compute_environments=[
                batch.JobQueueComputeEnvironment(compute_environment=batch_compute_environment, order=1)
            ],
        )

        # NOTE(SW): we specify container overrides for job definition when submitting each Batch job
        batch_job_definition = batch.JobDefinition(
            self,
            'BatchJobDefinition',
            job_definition_name=props['job_definition_name'],
            container=batch.JobDefinitionContainer(
                image=ecs.ContainerImage.from_registry(name=props['container_image']),
                command=['true'],
                memory_limit_mib=1000,
                vcpus=1,
            ),
        )

        # Lambda layers
        runtime_layer = lmbda.LayerVersion(
            self,
            'RuntimeLambdaLayer',
            code=lmbda.Code.from_asset('lambdas/layers/runtime/build/python38-runtime.zip'),
            compatible_runtimes=[lmbda.Runtime.PYTHON_3_8],
            description='A runtime layer for Python 3.8',
        )

        util_layer = lmbda.LayerVersion(
            self,
            'UtilLambdaLayer',
            code=lmbda.Code.from_asset('lambdas/layers/util/build/python38-util.zip'),
            compatible_runtimes=[lmbda.Runtime.PYTHON_3_8],
            description='A shared utility layer for Python 3.8',
        )

        # Lambda function: submit job (manual)
        submit_job_manual_lambda_role = iam.Role(
            self,
            'SubmitJobManualLambdaRole',
            assumed_by=iam.ServicePrincipal('lambda.amazonaws.com'),
            managed_policies=[
                iam.ManagedPolicy.from_aws_managed_policy_name('AmazonS3ReadOnlyAccess'),
                iam.ManagedPolicy.from_aws_managed_policy_name('service-role/AWSLambdaBasicExecutionRole'),
            ],
        )

        submit_job_manual_lambda_role.add_to_policy(
            iam.PolicyStatement(
                actions=[
                    'batch:DeregisterJobDefinition',
                    'batch:RegisterJobDefinition',
                    'batch:SubmitJob',
                ],
                resources=[
                    batch_job_queue.job_queue_arn,
                    f'arn:aws:batch:{self.region}:{self.account}:job-definition/{props["job_definition_name"]}*',
                ],
            )
        )

        submit_job_manual_lambda_role.add_to_policy(
            iam.PolicyStatement(actions=['batch:DescribeJobDefinitions', 'batch:ListJobs'], resources=['*'])
        )

        submit_job_manual_lambda_role.add_to_policy(
            iam.PolicyStatement(
                actions=['ecr:ListImages'],
                # NOTE(SW): this should be defined elsewhere
                resources=['arn:aws:ecr:ap-southeast-2:843407916570:repository/gpl-nf'],
            )
        )

        submit_job_manual_lambda = lmbda.Function(
            self,
            'SubmitJobManualLambda',
            function_name=f'{props["namespace"]}_submit_job_manual',
            handler='lambda_entrypoint.main',
            runtime=lmbda.Runtime.PYTHON_3_8,
            code=lmbda.Code.from_asset('lambdas/submit_job_manual/'),
            environment={
                'REFERENCE_DATA': props['reference_data'],
                'BATCH_QUEUE_NAME': props['batch_queue_name'],
                'JOB_DEFINITION_ARN': batch_job_definition.job_definition_arn,
                'JOB_DEFINITION_NAME': props['job_definition_name'],
            },
            role=submit_job_manual_lambda_role,
            layers=[
                runtime_layer,
                util_layer,
            ],
        )
        submit_job_manual_lambda_fn_url = submit_job_manual_lambda.add_function_url(
            auth_type=fn_url_auth_type, cors=fn_url_cors_options
        )
        CfnOutput(self, 'SubmitJobManualLambdaUrl', value=submit_job_manual_lambda_fn_url.url)
        ssm.StringParameter(
            self,
            'SubmitJobManualLambdaUrlSSM',
            parameter_name='/gpl/submit_job_manual_lambda_fn_url',
            string_value=submit_job_manual_lambda_fn_url.url,
        )

        # Lambda function: submit job (automated input collection)
        submit_job_lambda_role_policy = iam.PolicyDocument(
            statements=[
                iam.PolicyStatement(
                    actions=['lambda:InvokeFunction'], resources=[submit_job_manual_lambda.function_arn]
                ),
                iam.PolicyStatement(actions=['execute-api:Invoke', 'batch:ListJobs'], resources=['*']),
            ]
        )

        submit_job_lambda_role = iam.Role(
            self,
            'SubmitJobLambdaRole',
            assumed_by=iam.ServicePrincipal('lambda.amazonaws.com'),
<<<<<<< HEAD
            inline_policies={'submit_job_lambda_role_poilcy': submit_job_lambda_role_policy},
=======
            inline_policies={'submit_job_lambda_role_policy': submit_job_lambda_role_policy},
>>>>>>> d1d9dd99
            managed_policies=[
                iam.ManagedPolicy.from_aws_managed_policy_name('service-role/AWSLambdaBasicExecutionRole'),
            ],
        )

        submit_job_lambda = lmbda.Function(
            self,
            'SubmitJobLambda',
            function_name=f'{props["namespace"]}_submit_job',
            handler='lambda_entrypoint.main',
            runtime=lmbda.Runtime.PYTHON_3_8,
            code=lmbda.Code.from_asset('lambdas/submit_job/'),
            environment={
                'PORTAL_API_BASE_URL': props['portal_api_base_url'],
                'SUBMISSION_LAMBDA_ARN': submit_job_manual_lambda.function_arn,
                'OUTPUT_VOLUME': props['output_volume'],
                'BATCH_QUEUE_NAME': props['batch_queue_name'],
            },
            role=submit_job_lambda_role,
            timeout=Duration.seconds(60),
            layers=[
                runtime_layer,
                util_layer,
            ],
        )
        submit_job_lambda_fn_url = submit_job_lambda.add_function_url(
            auth_type=fn_url_auth_type, cors=fn_url_cors_options
        )
        CfnOutput(self, 'SubmitJobLambdaUrl', value=submit_job_lambda_fn_url.url)
        ssm.StringParameter(
            self,
            'SubmitJobLambdaUrlSSM',
            parameter_name='/gpl/submit_job_lambda_fn_url',
            string_value=submit_job_lambda_fn_url.url,
        )

        # NOTE(SW): not currently integrated with GDS inputs
        # Lambda function: create LINX plots
        # create_linx_plot_lambda_role = iam.Role(
        #   self,
        #   'CreateLinxPlotLambdaRole',
        #   assumed_by=iam.ServicePrincipal('lambda.amazonaws.com'),
        #   managed_policies=[
        #       iam.ManagedPolicy.from_aws_managed_policy_name('AmazonS3ReadOnlyAccess'),
        #       iam.ManagedPolicy.from_aws_managed_policy_name('service-role/AWSLambdaBasicExecutionRole'),
        #   ],
        # )

        # create_linx_plot_docker_image = lmbda.Code.from_asset_image(
        #   directory='./',
        #   file='docker/Dockerfile.create_linx_plot_lambda',
        # )

        # create_linx_plot_lambda = lmbda.Function(
        #   self,
        #   'CreateLinxPlotLambda',
        #   function_name=f'{props["namespace"]}_create_linx_plot',
        #   code=create_linx_plot_docker_image,
        #   handler=lmbda.Handler.FROM_IMAGE,
        #   runtime=lmbda.Runtime.FROM_IMAGE,
        #   timeout=Duration.minutes(10),
        #   memory_size=5120,
        #   environment={
        #       'OUTPUT_VOLUME': props['output_volume'],
        #       'REFERENCE_DATA': props['reference_data'],
        #   },
        #   role=create_linx_plot_lambda_role,
        # )
        # create_linx_plot_lambda_fn_url = create_linx_plot_lambda.add_function_url(
        #   auth_type=fn_url_auth_type, cors=fn_url_cors_options
        # )
        # CfnOutput(self, 'CreateLinxPlotLambdaUrl', value=create_linx_plot_lambda_fn_url.url)
        # ssm.StringParameter(
        #   self,
        #   'CreateLinxPlotLambdaUrlSSM',
        #   parameter_name='/gpl/create_linx_plot_lambda_fn_url',
        #   string_value=create_linx_plot_lambda_fn_url.url,
        # )

        # ICA secret
        ica_credentials_secret = secretsmanager.Secret.from_secret_name_v2(
            self,
            'IcaCredentialsSecret',
            'IcaSecretsPortal',
        )
        ica_credentials_secret.grant_read(submit_job_manual_lambda_role)
        ica_credentials_secret.grant_read(batch_instance_role)

        # Grant wr on requested buckets
        roles_s3_write_access = [
            batch_instance_role,
            # create_linx_plot_lambda_role,
        ]
        for bucket_name in props.get('buckets_rw', list()):
            bucket = s3.Bucket.from_bucket_name(
                self,
                f'Bucket_{bucket_name}',
                bucket_name=bucket_name,
            )
            for role in roles_s3_write_access:
                bucket.grant_put(role)<|MERGE_RESOLUTION|>--- conflicted
+++ resolved
@@ -254,11 +254,7 @@
             self,
             'SubmitJobLambdaRole',
             assumed_by=iam.ServicePrincipal('lambda.amazonaws.com'),
-<<<<<<< HEAD
-            inline_policies={'submit_job_lambda_role_poilcy': submit_job_lambda_role_policy},
-=======
             inline_policies={'submit_job_lambda_role_policy': submit_job_lambda_role_policy},
->>>>>>> d1d9dd99
             managed_policies=[
                 iam.ManagedPolicy.from_aws_managed_policy_name('service-role/AWSLambdaBasicExecutionRole'),
             ],
